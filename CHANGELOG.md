# Changelog

All notable changes to this project will be documented in this file.

The format is based on [Keep a Changelog](https://keepachangelog.com/en/1.0.0/),
and this project adheres to [Semantic Versioning](https://semver.org/spec/v2.0.0.html).

## [Unreleased]

<<<<<<< HEAD
## [0.7.3-beta.2] - 2025-10-21

## [0.7.3-beta.1] - 2025-10-21

=======
>>>>>>> 937be4bb
### Added
- **Auto-start at login**: New system tray menu option to automatically start SpotlightDimmer when Windows boots
  - "Start at Login" checkbox menu item in system tray context menu
  - Clicking toggles auto-start on/off via Windows Registry (HKEY_CURRENT_USER\Software\Microsoft\Windows\CurrentVersion\Run)
  - Menu shows checkmark when auto-start is enabled
  - Works reliably across Windows restarts and user sessions
  - No administrator privileges required - uses per-user registry key
  - Based on proven Rust implementation design

- **System tray keyboard accessibility**: Full keyboard support for system tray icon navigation
  - Press **Space** to toggle pause/resume (same as double-click)
  - Press **Enter**, **Apps key**, or **Shift+F10** to open the context menu (same as right-click)
  - Intuitive key mapping: Space for quick toggle, Enter for menu access
  - Improves accessibility for keyboard-only users
  - Follows Windows accessibility guidelines for system tray interactions
  - Uses `GetAsyncKeyState` to properly distinguish between Enter and Space key presses

- **Improved context menu positioning**: Menu now appears at tray icon location instead of cursor position
  - Uses `Shell_NotifyIconGetRect` to get exact tray icon coordinates
  - Menu positioned at center-bottom of tray icon for consistency
  - Cursor stays in place (not moved to tray icon)
  - Fallback to cursor position if icon coordinates unavailable
  - Professional behavior matching Windows system applications

---

### Adicionado
- **Início automático no login**: Nova opção no menu da bandeja do sistema para iniciar automaticamente o SpotlightDimmer quando o Windows inicializa
  - Item de menu com checkbox "Start at Login" no menu de contexto da bandeja do sistema
  - Clicar alterna o início automático ligado/desligado via Registro do Windows (HKEY_CURRENT_USER\Software\Microsoft\Windows\CurrentVersion\Run)
  - Menu mostra marca de seleção quando o início automático está habilitado
  - Funciona de forma confiável entre reinicializações do Windows e sessões de usuário
  - Não requer privilégios de administrador - usa chave de registro por usuário
  - Baseado no design comprovado da implementação Rust

- **Acessibilidade via teclado na bandeja do sistema**: Suporte completo de teclado para navegação do ícone da bandeja
  - Pressione **Espaço** para alternar pausar/retomar (igual ao duplo clique)
  - Pressione **Enter**, **tecla Apps**, ou **Shift+F10** para abrir o menu de contexto (igual ao clique direito)
  - Mapeamento intuitivo de teclas: Espaço para alternância rápida, Enter para acesso ao menu
  - Melhora a acessibilidade para usuários que usam apenas teclado
  - Segue as diretrizes de acessibilidade do Windows para interações com a bandeja do sistema
  - Usa `GetAsyncKeyState` para distinguir adequadamente entre as teclas Enter e Espaço

- **Posicionamento aprimorado do menu de contexto**: Menu agora aparece na localização do ícone da bandeja em vez da posição do cursor
  - Usa `Shell_NotifyIconGetRect` para obter coordenadas exatas do ícone da bandeja
  - Menu posicionado no centro-inferior do ícone da bandeja para consistência
  - Cursor permanece no lugar (não é movido para o ícone da bandeja)
  - Retorno à posição do cursor se as coordenadas do ícone não estiverem disponíveis
  - Comportamento profissional correspondente aos aplicativos do sistema Windows

## [0.8.0-beta] - TBD

### Changed
- **Complete .NET 10 rewrite**: Migrated entire codebase from Rust to .NET 10 for improved event-driven architecture
  - Replaced 50-200ms polling with 100% event-driven design using Windows event hooks
  - EVENT_SYSTEM_FOREGROUND for instant focus detection (0ms latency)
  - EVENT_OBJECT_LOCATIONCHANGE for real-time window movement tracking
  - Zero CPU usage when idle - only activates on actual window changes
  - Maintains all previous functionality while improving performance and responsiveness
  - Native AOT compilation support for fast startup and reduced memory footprint

### Added
- **Hot-reloadable JSON configuration**: Configuration changes now apply instantly without restart
  - FileSystemWatcher detects config.json changes in real-time
  - New JSON format replaces TOML for better tooling support
  - Configuration file location: `%AppData%\SpotlightDimmer\config.json`
  - Three dimming modes: FullScreen, Partial, and PartialWithActive
  - Customizable colors and opacity for both active and inactive overlays
  - See CONFIGURATION.md for detailed configuration options

### Improved
- **Zero-allocation hot path**: Eliminates memory allocations during window movement and focus changes
  - Pre-allocated overlay windows (6 per display) created at startup
  - In-place updates using CopyFrom() pattern instead of creating new objects
  - Cached configuration and display info to avoid re-allocation on every event
  - Batch window updates using DeferWindowPos for atomic operations
  - GDI object monitoring in verbose mode to detect potential leaks

- **Memory leak prevention**: Enhanced handle management to prevent resource leaks
  - Proper DeferWindowPos handle cleanup even on failure
  - Pre-allocated brushes for overlay colors (zero allocations during rendering)
  - Comprehensive disposal pattern for all Windows resources

- **Layered architecture**: Clear separation between platform-agnostic logic and Windows-specific code
  - Core layer: Pure C# calculation logic with zero Windows dependencies
  - WindowsBindings layer: Windows API integration using P/Invoke
  - Enables easier testing and potential future cross-platform support

---

### Alterado
- **Reescrita completa em .NET 10**: Migrado toda a base de código de Rust para .NET 10 para arquitetura orientada a eventos aprimorada
  - Substituído polling de 50-200ms por design 100% orientado a eventos usando event hooks do Windows
  - EVENT_SYSTEM_FOREGROUND para detecção instantânea de foco (latência de 0ms)
  - EVENT_OBJECT_LOCATIONCHANGE para rastreamento de movimento de janela em tempo real
  - Zero uso de CPU quando ocioso - apenas ativa em mudanças reais de janela
  - Mantém toda funcionalidade anterior enquanto melhora desempenho e responsividade
  - Suporte a compilação Native AOT para inicialização rápida e redução de footprint de memória

### Adicionado
- **Configuração JSON hot-reload**: Mudanças de configuração agora aplicam instantaneamente sem reinício
  - FileSystemWatcher detecta mudanças em config.json em tempo real
  - Novo formato JSON substitui TOML para melhor suporte de ferramentas
  - Localização do arquivo de configuração: `%AppData%\SpotlightDimmer\config.json`
  - Três modos de escurecimento: FullScreen, Partial e PartialWithActive
  - Cores e opacidade personalizáveis para sobreposições ativas e inativas
  - Veja CONFIGURATION.md para opções detalhadas de configuração

### Melhorado
- **Hot path sem alocações**: Elimina alocações de memória durante movimento de janela e mudanças de foco
  - Janelas de sobreposição pré-alocadas (6 por display) criadas na inicialização
  - Atualizações in-place usando padrão CopyFrom() ao invés de criar novos objetos
  - Configuração e informações de display cacheadas para evitar re-alocação a cada evento
  - Atualizações de janela em lote usando DeferWindowPos para operações atômicas
  - Monitoramento de objetos GDI em modo verbose para detectar vazamentos potenciais

- **Prevenção de vazamento de memória**: Gerenciamento aprimorado de handles para prevenir vazamentos de recursos
  - Limpeza adequada de handle DeferWindowPos mesmo em caso de falha
  - Brushes pré-alocados para cores de sobreposição (zero alocações durante renderização)
  - Padrão abrangente de disposição para todos recursos do Windows

- **Arquitetura em camadas**: Separação clara entre lógica agnóstica de plataforma e código específico do Windows
  - Camada Core: Lógica de cálculo C# pura sem dependências do Windows
  - Camada WindowsBindings: Integração com Windows API usando P/Invoke
  - Possibilita testes mais fáceis e potencial suporte cross-platform futuro

## [0.6.8] - 2025-10-16

## [0.5.6] - 2025-10-14

### Fixed
- **Installer icon visibility**: Fixed missing application icons in desktop shortcuts, Start Menu, and Add/Remove Programs
  - Fixed field naming in packager.toml: cargo-packager uses kebab-case (`installer-icon`) not camelCase (`installerIcon`)
  - Enabled `installer-icon = "spotlight-dimmer-icon.ico"` to set the installer's MUI_ICON (was empty due to incorrect field name)
  - Created custom NSIS template (`custom-installer-template.nsi`) based on cargo-packager default
  - Modified `CreateShortcut` commands to explicitly specify icon file: `"" "$INSTDIR\spotlight-dimmer-icon.ico" 0`
  - NSIS CreateShortcut parameters: link target parameters iconfile iconindex (empty strings required for skipped params)
  - Icons now properly displayed in installer window, desktop shortcuts, Start Menu, and Windows Settings > Apps
  - Previously shortcuts relied only on embedded .exe icon without explicit icon parameter
  - Solution ensures consistent icon display across all Windows versions and UI components

## [0.5.5-beta.11] - 2025-10-14
### Added
- **Professional NSIS installer for Windows**: Proper installation experience with Start Menu integration and uninstaller
  - Per-user installation requiring no administrator privileges
  - Start Menu shortcuts automatically created in "Spotlight Dimmer" folder
  - Application appears in Windows Settings > Apps & features for easy uninstallation
  - Desktop shortcut option during installation
  - Proper Windows Search integration - users can find "Spotlight Dimmer" by typing in Start Menu
  - Embedded application icon in executables for professional appearance in shortcuts, taskbar, and Add/Remove Programs
  - 1.7 MB compressed installer with LZMA compression
  - Built with cargo-packager for modern, automated packaging
  - WinGet compatible installer format for future Windows Package Manager submission

### Improved
- **Single-instance enforcement**: Prevents multiple instances from running simultaneously
  - Uses Windows named mutex (`Global\\SpotlightDimmerSingleInstanceMutex`) for reliable instance detection
  - Shows friendly message box if user tries to launch second instance
  - Prevents overlay conflicts and resource wastage from duplicate processes
  - Works across all launch methods (Start Menu, desktop shortcut, direct executable)
  - Mutex automatically released when application exits

- **Event-driven config file watching**: Configuration file changes now detected instantly via Windows file system notifications
  - Replaced 2-second polling with Windows `FindFirstChangeNotificationW` API for instant detection
  - Config changes applied immediately when file is modified (no polling delay)
  - Zero CPU overhead when config file is not being modified
  - Non-blocking check using `WaitForSingleObject` with 0 timeout
  - Notification automatically re-armed with `FindNextChangeNotification` for continuous monitoring
  - File watching handle properly cleaned up on application exit
  - Technical: Added `fileapi`, `synchapi`, and `winbase` features to winapi dependency

---

### Corrigido
- **Visibilidade de ícone do instalador**: Corrigidos ícones de aplicação ausentes em atalhos da área de trabalho, Menu Iniciar e Adicionar/Remover Programas
  - Corrigida nomenclatura de campo no packager.toml: cargo-packager usa kebab-case (`installer-icon`) não camelCase (`installerIcon`)
  - Habilitado `installer-icon = "spotlight-dimmer-icon.ico"` para definir MUI_ICON do instalador (estava vazio devido ao nome de campo incorreto)
  - Criado template NSIS customizado (`custom-installer-template.nsi`) baseado no padrão do cargo-packager
  - Modificados comandos `CreateShortcut` para especificar explicitamente arquivo de ícone: `"" "$INSTDIR\spotlight-dimmer-icon.ico" 0`
  - Parâmetros NSIS CreateShortcut: link target parameters iconfile iconindex (strings vazias necessárias para params pulados)
  - Ícones agora exibidos adequadamente na janela do instalador, atalhos da área de trabalho, Menu Iniciar e Configurações do Windows > Aplicativos
  - Anteriormente atalhos dependiam apenas de ícone embutido no .exe sem parâmetro de ícone explícito
  - Solução garante exibição consistente de ícone através de todas versões do Windows e componentes de interface

### Adicionado
- **Instalador NSIS profissional para Windows**: Experiência de instalação adequada com integração ao Menu Iniciar e desinstalador
  - Instalação por usuário sem necessidade de privilégios de administrador
  - Atalhos do Menu Iniciar criados automaticamente na pasta "Spotlight Dimmer"
  - Aplicação aparece em Configurações do Windows > Aplicativos e recursos para fácil desinstalação
  - Opção de atalho na área de trabalho durante instalação
  - Integração adequada com Pesquisa do Windows - usuários podem encontrar "Spotlight Dimmer" digitando no Menu Iniciar
  - Ícone da aplicação embutido nos executáveis para aparência profissional em atalhos, barra de tarefas e Adicionar/Remover Programas
  - Instalador comprimido de 1.7 MB com compressão LZMA
  - Construído com cargo-packager para empacotamento moderno e automatizado
  - Formato de instalador compatível com WinGet para futura submissão ao Windows Package Manager

### Melhorado
- **Aplicação de instância única**: Previne múltiplas instâncias de executarem simultaneamente
  - Usa mutex nomeado do Windows (`Global\\SpotlightDimmerSingleInstanceMutex`) para detecção confiável de instância
  - Mostra caixa de mensagem amigável se usuário tentar iniciar segunda instância
  - Previne conflitos de sobreposição e desperdício de recursos de processos duplicados
  - Funciona em todos os métodos de inicialização (Menu Iniciar, atalho da área de trabalho, executável direto)
  - Mutex automaticamente liberado quando aplicação sai

- **Observação de arquivo de configuração orientada a eventos**: Mudanças no arquivo de configuração agora detectadas instantaneamente via notificações do sistema de arquivos do Windows
  - Substituído polling de 2 segundos pela API `FindFirstChangeNotificationW` do Windows para detecção instantânea
  - Mudanças de configuração aplicadas imediatamente quando arquivo é modificado (sem atraso de polling)
  - Zero sobrecarga de CPU quando arquivo de configuração não está sendo modificado
  - Verificação não-bloqueante usando `WaitForSingleObject` com timeout 0
  - Notificação automaticamente rearma com `FindNextChangeNotification` para monitoramento contínuo
  - Handle de observação de arquivo devidamente limpo ao sair da aplicação
  - Técnico: Adicionadas features `fileapi`, `synchapi` e `winbase` à dependência winapi

## [0.5.5-beta.8] - 2025-10-14

## [0.5.5-beta.7] - 2025-10-14

## [0.5.5-beta.6] - 2025-10-14

### Improved
- **Atomic overlay updates for smooth visual rendering**: All overlays now update simultaneously without visual fragmentation
  - Implemented Windows deferred positioning API (`BeginDeferWindowPos` / `DeferWindowPos` / `EndDeferWindowPos`)
  - All partial overlays (top, bottom, left, right) AND active overlay update in a single atomic operation
  - Windows renders all overlay changes in a single frame, eliminating visual "tearing" or desynchronization
  - No more visible lag between individual overlay movements during window dragging
  - Significantly improved visual smoothness and professional appearance
  - Technical: Batch updates reduce Windows message queue pressure and improve rendering consistency

- **Partial dimming performance optimization**: Overlays now reposition instead of recreate during window movement
  - Previously: Destroyed and recreated all partial overlays on every position change (inefficient)
  - Now: Reuses existing overlay windows and repositions them via `SetWindowPos()` (much more efficient)
  - Overlays only recreate when topology changes (e.g., window touches screen edge, display change)
  - Significantly reduced CPU usage and eliminated visual stuttering during window dragging
  - Smoother, more fluid overlay animations when moving or resizing windows
  
- **Partial dimming responsiveness**: Removed drag detection to update overlays immediately on window position or size changes
  - Eliminated 150ms rapid change detection and 200ms stability threshold that delayed overlay updates
  - Overlays now resize and reposition instantly when windows are moved or resized (no waiting for drag to complete)
  - Removed ~100 lines of complex drag detection logic including timing variables and state tracking
  - Simpler, more responsive user experience with instant visual feedback during window manipulation
  - Performance improvement: no timing calculations or state checks on every frame

---

### Melhorado
- **Atualizações atômicas de sobreposição para renderização visual suave**: Todas as sobreposições agora atualizam simultaneamente sem fragmentação visual
  - Implementada API de posicionamento diferido do Windows (`BeginDeferWindowPos` / `DeferWindowPos` / `EndDeferWindowPos`)
  - Todas as sobreposições parciais (topo, fundo, esquerda, direita) E sobreposição ativa atualizam em uma única operação atômica
  - Windows renderiza todas as mudanças de sobreposição em um único quadro, eliminando "tearing" visual ou dessincronização
  - Sem mais atraso visível entre movimentos individuais de sobreposição durante arrasto de janela
  - Suavidade visual significativamente melhorada e aparência profissional
  - Técnico: Atualizações em lote reduzem pressão na fila de mensagens do Windows e melhoram consistência de renderização

- **Otimização de desempenho do escurecimento parcial**: Sobreposições agora reposicionam ao invés de recriar durante movimento de janela
  - Anteriormente: Destruía e recriava todas as sobreposições parciais em cada mudança de posição (ineficiente)
  - Agora: Reutiliza janelas de sobreposição existentes e as reposiciona via `SetWindowPos()` (muito mais eficiente)
  - Sobreposições só são recriadas quando a topologia muda (ex: janela toca borda da tela, mudança de display)
  - Redução significativa no uso de CPU e eliminação de engasgos visuais durante arrasto de janelas
  - Animações de sobreposição mais suaves e fluidas ao mover ou redimensionar janelas

- **Responsividade do escurecimento parcial**: Removida detecção de arrasto para atualizar sobreposições imediatamente em mudanças de posição ou tamanho da janela
  - Eliminado detecção de mudança rápida de 150ms e limiar de estabilidade de 200ms que atrasavam atualizações de sobreposição
  - Sobreposições agora redimensionam e reposicionam instantaneamente quando janelas são movidas ou redimensionadas (sem esperar conclusão do arrasto)
  - Removidas ~100 linhas de lógica complexa de detecção de arrasto incluindo variáveis de tempo e rastreamento de estado
  - Experiência de usuário mais simples e responsiva com feedback visual instantâneo durante manipulação de janelas
  - Melhoria de desempenho: sem cálculos de tempo ou verificações de estado a cada quadro

## [0.5.5-beta.5] - 2025-10-13

## [0.5.5-beta.4] - 2025-10-13

## [0.5.5-beta.3] - 2025-10-13

### Fixed
- **DPI scaling overlay mismatch**: Fixed overlay borders not matching window borders at non-100% display scaling (125%, 150%, etc.)
  - Root cause: Application wasn't declaring DPI awareness to Windows, causing automatic coordinate scaling
  - At 125% scale: Windows applied automatic scaling, but overlays used already-scaled coordinates → double-scaling
  - Solution: Added `SetProcessDpiAwarenessContext` with `DPI_AWARENESS_CONTEXT_PER_MONITOR_AWARE_V2` mode
  - Per-Monitor V2 ensures application receives physical pixels directly from Windows APIs
  - Overlays now align perfectly with window borders at all DPI scales (100%, 125%, 150%, 175%, 200%)
  - Fix also enables per-monitor DPI awareness: each monitor can have different scaling independently
  - DPI awareness set at application startup before any Windows API calls
  - Technical reference: `src/main_new.rs:set_dpi_awareness()` and `src/main_new.rs:108`

---

### Corrigido
- **Incompatibilidade de escala DPI de sobreposição**: Corrigidas bordas de sobreposição não correspondendo às bordas da janela em escalas de display não-100% (125%, 150%, etc.)
  - Causa raiz: Aplicação não estava declarando consciência de DPI ao Windows, causando escalonamento automático de coordenadas
  - Em escala de 125%: Windows aplicava escalonamento automático, mas sobreposições usavam coordenadas já escalonadas → escalonamento duplo
  - Solução: Adicionado `SetProcessDpiAwarenessContext` com modo `DPI_AWARENESS_CONTEXT_PER_MONITOR_AWARE_V2`
  - Per-Monitor V2 garante que aplicação receba pixels físicos diretamente das APIs do Windows
  - Sobreposições agora se alinham perfeitamente com bordas de janela em todas as escalas DPI (100%, 125%, 150%, 175%, 200%)
  - Correção também habilita consciência DPI por monitor: cada monitor pode ter escalonamento diferente independentemente
  - Consciência DPI definida no início da aplicação antes de quaisquer chamadas à API do Windows
  - Referência técnica: `src/main_new.rs:set_dpi_awareness()` e `src/main_new.rs:108`

## [0.5.5-beta.2] - 2025-10-11

## [0.5.5-beta.1] - 2025-10-11

### Improved
- **Message window infrastructure (Phase 2 of event-driven migration)**: Foundation for event-based Windows API communication
  - Created thread-safe HWND wrapper (`MessageWindowHandle`) for cross-thread messaging with safe Send implementation
  - Implemented message-only window using `HWND_MESSAGE` parent for efficient inter-thread communication
  - Message-only windows are more efficient than hidden windows: no z-order, painting, or input processing overhead
  - Added custom message constants (`WM_USER_TEST`) with reserved space for future event types
  - Window procedure logs all received messages for debugging and validation
  - Test infrastructure posts messages every 10 seconds to verify message delivery
  - Automatic cleanup via Drop trait prevents resource leaks
  - Runs alongside existing polling loop with zero functional impact
  - Preparation for event hooks in Phases 3-5 (display changes, foreground window, window movement)
  - Part of 7-phase incremental migration plan to achieve zero CPU usage when idle

---

### Melhorado
- **Infraestrutura de janela de mensagens (Fase 2 da migração orientada a eventos)**: Fundação para comunicação Windows API baseada em eventos
  - Criado wrapper HWND thread-safe (`MessageWindowHandle`) para mensagens cross-thread com implementação Send segura
  - Implementada janela somente de mensagens usando parent `HWND_MESSAGE` para comunicação inter-thread eficiente
  - Janelas somente de mensagens são mais eficientes que janelas ocultas: sem sobrecarga de z-order, pintura ou processamento de entrada
  - Adicionadas constantes de mensagens personalizadas (`WM_USER_TEST`) com espaço reservado para tipos de eventos futuros
  - Procedimento de janela registra todas as mensagens recebidas para depuração e validação
  - Infraestrutura de teste posta mensagens a cada 10 segundos para verificar entrega de mensagens
  - Limpeza automática via trait Drop previne vazamentos de recursos
  - Executa junto ao loop de polling existente com impacto funcional zero
  - Preparação para hooks de eventos nas Fases 3-5 (mudanças de display, janela em primeiro plano, movimento de janela)
  - Parte do plano de migração incremental de 7 fases para alcançar uso zero de CPU quando ocioso

### Improved
- **Message loop optimization (Phase 1 of event-driven migration)**: Enhanced polling efficiency with adaptive sleep and performance metrics
  - Implemented adaptive sleep: 50ms when active for better responsiveness, 200ms when idle for lower CPU usage
  - Added message processing counters to track Windows message frequency
  - Implemented activity tracking that detects user interactions (window changes, tray icon clicks)
  - System automatically adjusts polling interval based on recent activity (2-second window)
  - Added performance metrics logging every 10 seconds showing messages/second throughput
  - Lays foundation for complete event-driven migration in future phases
  - Expected CPU improvement: 5-10% reduction during idle periods
  - Part of 7-phase incremental migration plan to eliminate polling entirely

---

### Melhorado
- **Otimização do loop de mensagens (Fase 1 da migração orientada a eventos)**: Eficiência de polling aprimorada com sleep adaptativo e métricas de performance
  - Implementado sleep adaptativo: 50ms quando ativo para melhor responsividade, 200ms quando ocioso para menor uso de CPU
  - Adicionados contadores de processamento de mensagens para rastrear frequência de mensagens Windows
  - Implementado rastreamento de atividade que detecta interações do usuário (mudanças de janela, cliques no ícone da bandeja)
  - Sistema ajusta automaticamente intervalo de polling baseado em atividade recente (janela de 2 segundos)
  - Adicionado logging de métricas de performance a cada 10 segundos mostrando throughput de mensagens/segundo
  - Estabelece fundação para migração completa orientada a eventos em fases futuras
  - Melhoria esperada de CPU: redução de 5-10% durante períodos ociosos
  - Parte do plano de migração incremental de 7 fases para eliminar polling completamente

### Added
- **Event-driven architecture research and planning**: Comprehensive analysis of migrating from polling to event-driven Windows API
  - Created detailed polling-to-events migration report analyzing all 7 polling dependencies
  - Ranked migration feasibility for each feature (display hotplug: 5/5, foreground changes: 4/5, window movement: 3/5, etc.)
  - Documented expected performance improvements (100% CPU reduction when idle, up to 100x faster event latency)
  - Created incremental refactor plan with 7 phases to ensure zero-downtime migration
  - Identified HWND threading safety challenges and proposed solutions for Rust ownership model
  - Estimated total effort: 12-24 hours for complete migration, 2-4 hours for Phase 1 quick-wins
  - Reports saved in `.docs/` directory: `polling-to-events-migration-report.md` and `incremental-refactor-plan.md`

---

### Adicionado
- **Pesquisa e planejamento de arquitetura orientada a eventos**: Análise abrangente da migração de polling para Windows API orientado a eventos
  - Criado relatório detalhado de migração polling-para-eventos analisando todas as 7 dependências de polling
  - Classificada viabilidade de migração para cada funcionalidade (hotplug de display: 5/5, mudanças de foco: 4/5, movimento de janela: 3/5, etc.)
  - Documentadas melhorias de performance esperadas (redução de 100% de CPU quando ocioso, latência de evento até 100x mais rápida)
  - Criado plano de refatoração incremental com 7 fases para garantir migração sem tempo de inatividade
  - Identificados desafios de segurança de threading HWND e propostas de soluções para modelo de ownership do Rust
  - Esforço total estimado: 12-24 horas para migração completa, 2-4 horas para vitórias rápidas da Fase 1
  - Relatórios salvos no diretório `.docs/`: `polling-to-events-migration-report.md` e `incremental-refactor-plan.md`

## [0.5.4] - 2025-10-08

### Fixed
- **Cargo publish compilation failure**: Fixed publish-cargo job failing on Linux by switching to windows-latest runner
  - cargo publish must compile Windows-specific code during verification step
  - Cannot use pre-built artifacts since crates.io publishes source code, not binaries
  - Now builds successfully with Windows API dependencies (std::os::windows, winapi)

---

### Corrigido
- **Falha de compilação do cargo publish**: Corrigido job publish-cargo falhando no Linux ao mudar para runner windows-latest
  - cargo publish deve compilar código específico do Windows durante etapa de verificação
  - Não pode usar artefatos pré-construídos pois crates.io publica código-fonte, não binários
  - Agora compila com sucesso com dependências da API do Windows (std::os::windows, winapi)

## [0.5.3] - 2025-10-08

### Changed
- **Release workflow artifact sharing**: Binaries now built once and reused across all publishing targets
  - Build happens once in build-and-release job on windows-latest
  - Binaries uploaded as GitHub Actions artifacts with 1-day retention
  - publish-npm job downloads pre-built binaries instead of rebuilding
  - Guarantees identical binaries in GitHub Releases and npm package
  - Saves ~1-2 minutes of CI time per release by eliminating duplicate builds for npm
  - Removed redundant Rust toolchain installation from publish-npm job
  - Note: publish-cargo still rebuilds (required by crates.io verification)

---

### Alterado
- **Compartilhamento de artefatos no workflow de release**: Binários agora construídos uma vez e reutilizados em todos os alvos de publicação
  - Build acontece uma vez no job build-and-release em windows-latest
  - Binários enviados como artefatos GitHub Actions com retenção de 1 dia
  - Job publish-npm baixa binários pré-construídos ao invés de reconstruir
  - Garante binários idênticos em GitHub Releases e pacote npm
  - Economiza ~1-2 minutos de tempo de CI por release ao eliminar builds duplicados para npm
  - Removida instalação redundante de toolchain Rust do job publish-npm
  - Nota: publish-cargo ainda reconstrói (requerido pela verificação do crates.io)

## [0.5.2] - 2025-10-08

## [0.5.1] - 2025-10-08

### Changed
- **Release workflow fail-fast publishing**: Publishing to crates.io and npm now fails loudly instead of silently skipping
  - Removed `continue-on-error: true` from both publish-cargo and publish-npm jobs
  - Removed silent token checks that would skip publishing with warnings
  - Release will now fail immediately if CARGO_TOKEN or NPM_TOKEN secrets are missing
  - Ensures publishing issues are caught and fixed rather than silently ignored
  - No more mystery "why didn't this publish?" situations

### Added
- **Automatic git hooks with cargo-husky**: Zero-configuration pre-commit hooks that install themselves automatically
  - Added `cargo-husky` as dev dependency with "user-hooks" feature
  - Hooks stored in `.cargo-husky/hooks/` directory (version-controlled and committed to git)
  - Automatically installed to `.git/hooks/` when running `cargo test`, `cargo build`, or `cargo check`
  - **No manual setup required** - developers just clone and build as normal
  - All team members automatically get identical hooks from the repository
  - Hook updates propagate automatically on next build
- **Pre-commit code quality enforcement**: Automatic checks before every commit
  - Runs `cargo fmt --check` to verify code formatting compliance
  - Runs `cargo clippy --all-targets --all-features` to catch common mistakes and enforce best practices
  - Clear error messages guide developers to fix issues before committing
  - Fast local feedback loop - catch issues before pushing to CI
  - Prevents "fix formatting" and "fix clippy" commits by enforcing standards upfront

### Added
- **Automated multi-platform publishing**: Fully automated release workflow publishes to both crates.io and npm with a single git tag
  - Push git tag (e.g., `v0.4.8`) triggers automated publishing to crates.io, npm, and GitHub Releases
  - **crates.io automation**: `cargo publish` runs automatically on GitHub Actions for Rust users
  - **npm automation**: Pre-built binaries packaged and published to npm for Node.js users
  - Single source of truth: version managed in `package.json` and `Cargo.toml`, published everywhere automatically
  - Requires `CARGO_TOKEN` and `NPM_TOKEN` GitHub secrets (one-time setup)
- **npm package support with pre-built binaries**: Spotlight Dimmer can now be installed via npm with zero compilation required
  - Global installation via `npm install -g spotlight-dimmer` provides instant access to both binaries
  - Pre-built Windows executables included in package - no Rust toolchain required for users
  - Automated publishing via GitHub Actions: binaries built on CI and bundled into npm package
  - Command wrappers enable seamless execution: `spotlight-dimmer` and `spotlight-dimmer-config` work from any directory
  - Platform verification ensures package only installs on Windows x64 (with helpful error messages for other platforms)
  - Clean uninstallation via `npm uninstall -g spotlight-dimmer` automatically stops running instances
  - Icon files automatically bundled for proper system tray functionality
  - Package published to npm registry for worldwide distribution and easy discovery
  - Three distribution channels (npm, crates.io, GitHub Releases) all updated automatically

### Fixed
- **CI/CD pipeline failures**: Fixed all code quality issues causing build failures in GitHub Actions
  - Applied `cargo fmt` to all source files to comply with Rust standard formatting rules
  - Resolved formatting issues in `build.rs`, `src/config.rs`, `src/config_cli.rs`, `src/main_new.rs`, `src/overlay.rs`, `src/platform/mod.rs`, `src/platform/windows.rs`, and `src/tray.rs`
  - Fixed clippy warnings about `field_reassign_with_default` in test code by using struct initialization syntax
  - All CI checks now pass: formatting (`cargo fmt --check`), linting (`cargo clippy`), and tests (`cargo test`)

---

### Alterado
- **Publicação fail-fast no workflow de release**: Publicação para crates.io e npm agora falha imediatamente ao invés de pular silenciosamente
  - Removido `continue-on-error: true` dos jobs publish-cargo e publish-npm
  - Removidas verificações silenciosas de token que pulariam publicação com avisos
  - Release agora falhará imediatamente se secrets CARGO_TOKEN ou NPM_TOKEN estiverem ausentes
  - Garante que problemas de publicação sejam detectados e corrigidos ao invés de silenciosamente ignorados
  - Sem mais situações misteriosas de "por que isso não foi publicado?"

### Adicionado
- **Hooks git automáticos com cargo-husky**: Hooks pre-commit de configuração zero que se instalam automaticamente
  - Adicionado `cargo-husky` como dependência de desenvolvimento com feature "user-hooks"
  - Hooks armazenados no diretório `.cargo-husky/hooks/` (versionados e commitados no git)
  - Instalados automaticamente em `.git/hooks/` ao executar `cargo test`, `cargo build` ou `cargo check`
  - **Sem necessidade de configuração manual** - desenvolvedores apenas clonam e constroem normalmente
  - Todos os membros da equipe automaticamente recebem hooks idênticos do repositório
  - Atualizações de hooks propagam automaticamente no próximo build
- **Aplicação de qualidade de código pre-commit**: Verificações automáticas antes de cada commit
  - Executa `cargo fmt --check` para verificar conformidade de formatação do código
  - Executa `cargo clippy --all-targets --all-features` para detectar erros comuns e aplicar melhores práticas
  - Mensagens de erro claras orientam desenvolvedores a corrigir problemas antes de fazer commit
  - Loop de feedback local rápido - detectar problemas antes de enviar para CI
  - Previne commits "corrigir formatação" e "corrigir clippy" ao aplicar padrões antecipadamente

### Adicionado
- **Publicação automatizada multiplataforma**: Workflow de release totalmente automatizado publica para crates.io e npm com uma única tag git
  - Push de tag git (ex: `v0.4.8`) dispara publicação automatizada para crates.io, npm e GitHub Releases
  - **Automação crates.io**: `cargo publish` executado automaticamente no GitHub Actions para usuários Rust
  - **Automação npm**: Binários pré-compilados empacotados e publicados no npm para usuários Node.js
  - Fonte única de verdade: versão gerenciada em `package.json` e `Cargo.toml`, publicada em todo lugar automaticamente
  - Requer secrets GitHub `CARGO_TOKEN` e `NPM_TOKEN` (configuração única)
- **Suporte a pacote npm com binários pré-compilados**: Spotlight Dimmer agora pode ser instalado via npm sem necessidade de compilação
  - Instalação global via `npm install -g spotlight-dimmer` fornece acesso instantâneo a ambos os binários
  - Executáveis Windows pré-compilados incluídos no pacote - sem necessidade de ferramentas Rust para usuários
  - Publicação automatizada via GitHub Actions: binários compilados no CI e empacotados no pacote npm
  - Wrappers de comando permitem execução perfeita: `spotlight-dimmer` e `spotlight-dimmer-config` funcionam de qualquer diretório
  - Verificação de plataforma garante que o pacote só instale no Windows x64 (com mensagens de erro úteis para outras plataformas)
  - Desinstalação limpa via `npm uninstall -g spotlight-dimmer` para automaticamente instâncias em execução
  - Arquivos de ícone automaticamente empacotados para funcionalidade adequada da bandeja do sistema
  - Pacote publicado no registro npm para distribuição mundial e descoberta fácil
  - Três canais de distribuição (npm, crates.io, GitHub Releases) todos atualizados automaticamente

### Corrigido
- **Falhas no pipeline CI/CD**: Corrigidos todos os problemas de qualidade de código causando falhas de build no GitHub Actions
  - Aplicado `cargo fmt` a todos os arquivos fonte para conformidade com regras de formatação padrão do Rust
  - Resolvidos problemas de formatação em `build.rs`, `src/config.rs`, `src/config_cli.rs`, `src/main_new.rs`, `src/overlay.rs`, `src/platform/mod.rs`, `src/platform/windows.rs` e `src/tray.rs`
  - Corrigidos avisos do clippy sobre `field_reassign_with_default` no código de teste usando sintaxe de inicialização de struct
  - Todas as verificações CI agora passam: formatação (`cargo fmt --check`), linting (`cargo clippy`) e testes (`cargo test`)

## [0.4.5] - 2025-10-05

### Added
- **crates.io publication**: Published spotlight-dimmer to crates.io for easy installation via `cargo install spotlight-dimmer`
- **MIT LICENSE file**: Added standard MIT license file to the repository
- **Cross-platform compilation support**: Added `#[cfg(windows)]` guards to enable compilation on non-Windows platforms (binaries won't run, but package verification works)

### Changed
- **Cargo.toml metadata**: Added `readme` and `homepage` fields for better crates.io presentation
- **Platform-specific code organization**: Refactored to use module-level `#![cfg(windows)]` instead of item-level guards for cleaner code

### Improved
- **Code readability**: Replaced hundreds of individual `#[cfg(windows)]` attributes with clean module-level guards in `overlay.rs` and `tray.rs`

---

### Adicionado
- **Publicação no crates.io**: Publicado spotlight-dimmer no crates.io para instalação fácil via `cargo install spotlight-dimmer`
- **Arquivo LICENSE MIT**: Adicionado arquivo de licença MIT padrão ao repositório
- **Suporte a compilação multiplataforma**: Adicionadas guardas `#[cfg(windows)]` para habilitar compilação em plataformas não-Windows (binários não executam, mas verificação do pacote funciona)

### Alterado
- **Metadados do Cargo.toml**: Adicionados campos `readme` e `homepage` para melhor apresentação no crates.io
- **Organização de código específico de plataforma**: Refatorado para usar `#![cfg(windows)]` no nível do módulo ao invés de guardas no nível do item para código mais limpo

### Melhorado
- **Legibilidade do código**: Substituídas centenas de atributos `#[cfg(windows)]` individuais por guardas limpas no nível do módulo em `overlay.rs` e `tray.rs`

## [0.4.4] - 2025-10-05

### Fixed
- **Dev container configuration**: Updated development container setup to match current pure Rust architecture
  - Removed obsolete Tauri CLI installation that was causing build failures with edition2024 Rust features
  - Removed Node.js and npm installation (no longer needed after Tauri removal)
  - Removed PowerShell package (not available in Ubuntu 22.04 default repos, not needed for Rust-only development)
  - Updated Rust version from 1.77.2 to 1.83.0 for latest language features and edition2024 support
  - Removed all Tauri-specific dependencies (webkit2gtk, GTK, AppIndicator libraries)
  - Added rustfmt, clippy, and rust-analyzer components for better development experience
  - Updated port forwarding configuration (removed Tauri/frontend dev server ports 1420/1430)
  - Removed TypeScript/Prettier/ESLint extensions and replaced with Rust-focused extensions
  - Updated post-create script to build pure Rust binaries instead of Tauri application
  - Added convenient shell aliases: build, build-debug, test, lint, fmt
  - Configuration now matches the lightweight pure Windows API implementation

---

### Corrigido
- **Configuração do container de desenvolvimento**: Atualizada configuração do container de desenvolvimento para corresponder à arquitetura Rust pura atual
  - Removida instalação obsoleta do Tauri CLI que estava causando falhas de build com recursos edition2024 do Rust
  - Removida instalação de Node.js e npm (não mais necessária após remoção do Tauri)
  - Removido pacote PowerShell (não disponível nos repos padrão do Ubuntu 22.04, não necessário para desenvolvimento somente Rust)
  - Atualizada versão do Rust de 1.77.2 para 1.83.0 para recursos mais recentes da linguagem e suporte a edition2024
  - Removidas todas as dependências específicas do Tauri (webkit2gtk, GTK, bibliotecas AppIndicator)
  - Adicionados componentes rustfmt, clippy e rust-analyzer para melhor experiência de desenvolvimento
  - Atualizada configuração de encaminhamento de portas (removidas portas 1420/1430 do servidor de desenvolvimento Tauri/frontend)
  - Removidas extensões TypeScript/Prettier/ESLint e substituídas por extensões focadas em Rust
  - Atualizado script post-create para construir binários Rust puros ao invés de aplicação Tauri
  - Adicionados aliases convenientes de shell: build, build-debug, test, lint, fmt
  - Configuração agora corresponde à implementação leve com Windows API pura

## [0.4.3] - 2025-10-03

### Changed
- **Active overlay behavior with partial dimming**: Active overlay now intelligently resizes based on window state when partial dimming is enabled
  - Windowed mode: Active overlay resizes to match the exact size and position of the focused window (touching the edges of inactive overlays)
  - Maximized/Fullscreen mode: Active overlay covers the entire display as before
  - During drag operations: Active overlay temporarily returns to full screen for smooth performance
  - After drag ends: Active overlay automatically resizes to match final window position
  - Eliminates border darkening issue where both active and inactive overlays overlapped at window edges
  - Window state detection uses `IsZoomed()` API and monitor bounds checking with 10-pixel tolerance
  - Feature automatically activates when both partial dimming and active overlays are enabled

---

### Alterado
- **Comportamento de sobreposição ativa com escurecimento parcial**: Sobreposição ativa agora redimensiona inteligentemente baseado no estado da janela quando escurecimento parcial está habilitado
  - Modo janela: Sobreposição ativa redimensiona para corresponder exatamente ao tamanho e posição da janela focada (tocando as bordas das sobreposições inativas)
  - Modo maximizado/tela cheia: Sobreposição ativa cobre toda a tela como antes
  - Durante operações de arrasto: Sobreposição ativa retorna temporariamente para tela cheia para performance suave
  - Após o arrasto terminar: Sobreposição ativa redimensiona automaticamente para corresponder à posição final da janela
  - Elimina problema de escurecimento de borda onde sobreposições ativas e inativas se sobrepunham nas bordas da janela
  - Detecção de estado da janela usa API `IsZoomed()` e verificação de limites do monitor com tolerância de 10 pixels
  - Funcionalidade ativa automaticamente quando escurecimento parcial e sobreposições ativas estão habilitadas

## [0.4.2] - 2025-10-02

### Fixed
- **Release packaging**: Include icon files in GitHub release ZIP archives
  - Added `spotlight-dimmer-icon.ico` and `spotlight-dimmer-icon-paused.ico` to release bundle
  - Updated release notes to mention icon files are required
  - Icons must be in the same directory as executables for system tray to work

---

### Corrigido
- **Empacotamento de lançamento**: Incluir arquivos de ícone nos arquivos ZIP de lançamento do GitHub
  - Adicionados `spotlight-dimmer-icon.ico` e `spotlight-dimmer-icon-paused.ico` ao pacote de lançamento
  - Notas de lançamento atualizadas para mencionar que arquivos de ícone são necessários
  - Ícones devem estar no mesmo diretório que os executáveis para a bandeja do sistema funcionar

## [0.4.1] - 2025-10-02

### Fixed
- **Profile system stability**: Fixed critical bugs preventing profile switching from working correctly
  - Fixed config reload logic that used `else if` chains preventing multiple changes from being applied
  - Added active window detection fallback when `last_display_id` is None (at startup or early switches)
  - Overlays now properly update visibility after recreation, preventing them from appearing on active display
  - Individual config changes and `set-profile` command now work identically
  - Tray menu profile switching now works correctly without breaking overlays
- **Default profile configurations**: Corrected default profile settings for better user experience
  - light-mode: Now properly enables inactive overlays (was incorrectly disabled)
  - dark-mode: Now properly enables active overlays (was incorrectly disabled)
  - Both profiles now have sensible defaults that work out of the box

### Technical Details
- Added `update_inactive_color_only()` and `update_active_color_only()` methods to OverlayManager
- Visibility updates now query window manager when cached display_id is unavailable
- Config reload logic now handles multiple simultaneous changes correctly
- Added automatic default profile loading for configs from v0.3.0

---

### Corrigido
- **Estabilidade do sistema de perfis**: Corrigidos bugs críticos impedindo a troca de perfis de funcionar corretamente
  - Corrigida lógica de recarga de configuração que usava cadeias `else if` impedindo múltiplas mudanças de serem aplicadas
  - Adicionado fallback de detecção de janela ativa quando `last_display_id` é None (na inicialização ou trocas precoces)
  - Sobreposições agora atualizam visibilidade corretamente após recriação, prevenindo aparecimento na tela ativa
  - Mudanças individuais de configuração e comando `set-profile` agora funcionam identicamente
  - Troca de perfis via menu da bandeja agora funciona corretamente sem quebrar sobreposições
- **Configurações de perfis padrão**: Corrigidas configurações de perfis padrão para melhor experiência
  - light-mode: Agora habilita corretamente sobreposições inativas (estava incorretamente desabilitado)
  - dark-mode: Agora habilita corretamente sobreposições ativas (estava incorretamente desabilitado)
  - Ambos os perfis agora têm padrões sensatos que funcionam de imediato

## [0.4.0] - 2025-10-02

## [0.4.0] - 2025-10-01
### Added
- **Profile management system**: Save and switch between different overlay configurations
  - Save current settings as named profiles with `save-profile <name>` command
  - Load saved profiles instantly with `set-profile <name>` command
  - List all available profiles with `list-profiles` command
  - Delete unwanted profiles with `delete-profile <name>` command
  - System tray menu integration: Right-click tray icon to see and switch profiles
  - Two default profiles included: "light-mode" and "dark-mode"
  - Each profile stores: overlay color, dimming state, active overlay settings, and partial dimming preferences
  - Perfect for switching between different work modes, lighting conditions, or personal preferences
  - Zero performance impact: Profile storage uses lightweight TOML serialization in config file

---

### Adicionado
- **Sistema de gerenciamento de perfis**: Salve e alterne entre diferentes configurações de sobreposição
  - Salve configurações atuais como perfis nomeados com comando `save-profile <nome>`
  - Carregue perfis salvos instantaneamente com comando `set-profile <nome>`
  - Liste todos os perfis disponíveis com comando `list-profiles`
  - Exclua perfis indesejados com comando `delete-profile <nome>`
  - Integração com menu da bandeja do sistema: Clique com botão direito no ícone da bandeja para ver e alternar perfis
  - Dois perfis padrão incluídos: "light-mode" e "dark-mode"
  - Cada perfil armazena: cor de sobreposição, estado de escurecimento, configurações de sobreposição ativa e preferências de escurecimento parcial
  - Perfeito para alternar entre diferentes modos de trabalho, condições de iluminação ou preferências pessoais
  - Zero impacto de performance: Armazenamento de perfis usa serialização TOML leve no arquivo de configuração

## [0.3.0] - 2025-10-01

## [0.3.0] - 2025-10-01

### Added
- **Partial dimming mode**: New feature that dims empty areas around the focused window on the active display
  - Intelligently detects window position and creates up to 4 overlays (top, bottom, left, right) for gaps between window edges and display edges
  - Full-screen windows: No overlays (window covers entire display)
  - Docked windows: Single overlay on opposite side (e.g., window docked right → overlay on left)
  - Windowed mode: Multiple overlays for each exposed edge (e.g., centered window → 4 overlays)
  - Uses inactive overlay color for consistent visual experience
  - Edge detection with 5-pixel tolerance for precise alignment
  - Automatically updates overlays when window moves, resizes, or switches between displays
  - Smart corner handling prevents overlaps (horizontal overlays span full width, vertical overlays adjusted to prevent double-dimming)
  - Drag detection automatically hides overlays during window dragging to prevent flickering
  - Overlays recreate instantly when drag operation completes (200ms stability threshold)
  - Enable with `spotlight-dimmer-config partial-enable`
  - Can be combined with inactive display dimming and active display overlay for maximum focus
  - Zero performance impact when disabled

---

### Adicionado
- **Modo de escurecimento parcial**: Nova funcionalidade que escurece áreas vazias ao redor da janela focada no display ativo
  - Detecta inteligentemente a posição da janela e cria até 4 sobreposições (topo, fundo, esquerda, direita) para lacunas entre as bordas da janela e do display
  - Janelas em tela cheia: Sem sobreposições (janela cobre todo o display)
  - Janelas ancoradas: Sobreposição única no lado oposto (ex: janela ancorada à direita → sobreposição à esquerda)
  - Modo janela: Múltiplas sobreposições para cada borda exposta (ex: janela centralizada → 4 sobreposições)
  - Usa cor de sobreposição inativa para experiência visual consistente
  - Detecção de borda com tolerância de 5 pixels para alinhamento preciso
  - Atualiza automaticamente sobreposições quando a janela move, redimensiona ou muda entre displays
  - Gestão inteligente de cantos previne sobreposições (sobreposições horizontais cobrem largura total, verticais ajustadas para prevenir escurecimento duplo)
  - Detecção de arraste oculta automaticamente sobreposições durante movimento de janela para prevenir tremulação
  - Sobreposições recriam instantaneamente quando operação de arraste completa (limiar de estabilidade de 200ms)
  - Habilite com `spotlight-dimmer-config partial-enable`
  - Pode ser combinado com escurecimento de displays inativos e sobreposição de display ativo para máximo foco
  - Zero impacto de performance quando desabilitado

## [0.2.1] - 2025-10-01

## [0.2.0] - 2025-09-30

### Added
- **System tray icon**: Application now includes a system tray icon with context menu for easy management
  - Icon appears in Windows system tray when application is running
  - Right-click menu provides "Exit" option for graceful shutdown
  - Eliminates need to use Task Manager to close the application
  - Application exits cleanly, properly removing all overlays and tray icon
  - Uses pure Windows API (`Shell_NotifyIconW`) maintaining minimal binary size (~10 MB RAM)
  - Icon integrated with existing message loop architecture for seamless operation
  - Works with shortcuts and any launch method (uses `GetModuleFileNameW` to find icon relative to executable)

### Fixed
- **Ghost window and crash prevention**: Removed unnecessary drag detection workaround, ghost window issue resolved by message loop
  - Previous version (0.1.14) implemented complex mouse drag detection to prevent ghost windows and crashes
  - Discovery: The `process_windows_messages()` function added for tray icon support actually fixed the root cause
  - Proper Windows message processing (`PeekMessageW`/`DispatchMessageW`) prevents race conditions with overlay visibility changes
  - Removed all drag detection code (100+ lines including title bar hit testing) - no longer needed
  - Application now works flawlessly without any special handling for window dragging
  - Result: Simpler codebase, no ghost windows, no crashes, no display flashing, instant overlay updates during all operations
  - This demonstrates the importance of proper Windows message loop integration for GUI applications

---

### Adicionado
- **Ícone na bandeja do sistema**: A aplicação agora inclui um ícone na bandeja do sistema com menu de contexto para gerenciamento fácil
  - Ícone aparece na bandeja do sistema do Windows quando a aplicação está rodando
  - Menu de botão direito fornece opção "Exit" para encerramento gracioso
  - Elimina necessidade de usar o Gerenciador de Tarefas para fechar a aplicação
  - Aplicação encerra de forma limpa, removendo adequadamente todas as sobreposições e ícone da bandeja
  - Usa Windows API puro (`Shell_NotifyIconW`) mantendo tamanho binário mínimo (~10 MB RAM)
  - Ícone integrado com arquitetura de loop de mensagens existente para operação perfeita
  - Funciona com atalhos e qualquer método de inicialização (usa `GetModuleFileNameW` para encontrar ícone relativo ao executável)

### Corrigido
- **Prevenção de janelas fantasmas e crashes**: Removido workaround desnecessário de detecção de arraste, problema de janelas fantasmas resolvido pelo loop de mensagens
  - Versão anterior (0.1.14) implementou detecção complexa de arraste do mouse para prevenir janelas fantasmas e crashes
  - Descoberta: A função `process_windows_messages()` adicionada para suporte ao ícone da bandeja corrigiu a causa raiz
  - Processamento adequado de mensagens do Windows (`PeekMessageW`/`DispatchMessageW`) previne condições de corrida com mudanças de visibilidade de sobreposição
  - Removido todo código de detecção de arraste (100+ linhas incluindo teste de acerto de barra de título) - não mais necessário
  - Aplicação agora funciona perfeitamente sem qualquer tratamento especial para arraste de janelas
  - Resultado: Base de código mais simples, sem janelas fantasmas, sem crashes, sem piscadas de display, atualizações instantâneas de sobreposição durante todas operações
  - Isto demonstra a importância da integração adequada do loop de mensagens do Windows para aplicações GUI

## [0.1.14] - 2025-09-30

### Fixed
- **Critical stability fix**: Resolved system crash and eliminated black "ghost windows" when dragging windows between monitors with mouse
  - Root cause: Rapid `ShowWindow()` calls on layered topmost windows during active drag operations created race conditions with Windows' drag-and-drop message loop
  - Windows created black "ghost windows" when it couldn't deliver messages to overlays during drag operations
  - Solution: Implemented intelligent drag detection using `GetAsyncKeyState(VK_LBUTTON)` to detect when left mouse button is held down
  - All overlays are immediately hidden when mouse button is pressed (preventing ghost window creation)
  - Overlays remain hidden during entire drag operation (clean user experience, no black screens)
  - Overlays restore with correct visibility when mouse button is released (drag operation completes)
  - Normal focus changes and keyboard shortcuts (Win+Arrow) maintain instant responsiveness with immediate overlay updates
  - Result: Stable operation during window dragging, no crashes, no black ghost windows, instant response for all other operations

---

### Corrigido
- **Correção crítica de estabilidade**: Resolvido crash do sistema e eliminadas "janelas fantasmas" pretas ao arrastar janelas entre monitores com o mouse
  - Causa raiz: Chamadas rápidas de `ShowWindow()` em janelas topmost em camadas durante operações de arrastar ativas criavam condições de corrida com o loop de mensagens de arrastar e soltar do Windows
  - O Windows criava "janelas fantasmas" pretas quando não conseguia entregar mensagens às sobreposições durante operações de arraste
  - Solução: Implementada detecção inteligente de arraste usando `GetAsyncKeyState(VK_LBUTTON)` para detectar quando o botão esquerdo do mouse está pressionado
  - Todas as sobreposições são imediatamente ocultadas quando o botão do mouse é pressionado (prevenindo criação de janelas fantasmas)
  - Sobreposições permanecem ocultas durante toda a operação de arraste (experiência limpa do usuário, sem telas pretas)
  - Sobreposições restauram com visibilidade correta quando o botão do mouse é solto (operação de arraste é concluída)
  - Mudanças de foco normais e atalhos de teclado (Win+Seta) mantêm responsividade instantânea com atualizações imediatas de sobreposição
  - Resultado: Operação estável durante arraste de janelas, sem crashes, sem janelas fantasmas pretas, resposta instantânea para todas as outras operações

## [0.1.13] - 2025-09-30

## [0.1.12] - 2025-09-30

### Added
- **Smart console behavior**: Application now intelligently manages console window visibility
  - Shows console output with logs when launched from terminal (Command Prompt, PowerShell, etc.)
  - Hides console window when launched from Start Menu, desktop shortcuts, or GUI
  - Uses runtime detection via `GetConsoleProcessList()` to determine launch context
  - Seamless user experience: CLI-friendly when needed, GUI-silent otherwise
- **Active display overlay**: New optional overlay that highlights the active display instead of dimming inactive ones
  - Independent enable/disable control via `active-enable` and `active-disable` commands
  - Configurable color and opacity via `active-color <r> <g> <b> [a]` command
  - Can be used alone, with inactive dimming, or both simultaneously
  - Use cases: Highlight active display with subtle color, or dim both active/inactive with different intensities
  - Default subtle blue highlight (RGB 50, 100, 255, alpha 0.15) when enabled without color configuration
- **Dual overlay system**: Both inactive (dimming) and active (highlighting) overlays can now run simultaneously
  - Inactive overlays dim non-active displays (traditional behavior)
  - Active overlays highlight the currently active display
  - Each overlay type independently managed with separate Windows handles
  - Real-time visibility updates for both overlay types on window focus changes
- **CLI commands for active overlay management**:
  - `active-enable`: Enable active display overlay highlighting
  - `active-disable`: Disable active display overlay highlighting
  - `active-color <r> <g> <b> [a]`: Set active overlay color and opacity
  - Enhanced `status` command now displays both inactive and active overlay configurations
  - Enhanced help text with comprehensive usage examples for all overlay modes

### Fixed
- **Color bleeding between overlay types**: Fixed bug where moving windows between displays would cause inactive overlays to adopt active overlay colors
  - Root cause: Both overlay types shared the same Windows window class, causing `SetClassLongPtrW(GCLP_HBRBACKGROUND)` to affect all windows
  - Solution: Implemented separate window classes (`SpotlightDimmerInactiveOverlay` and `SpotlightDimmerActiveOverlay`) for each overlay type
  - Each window class now maintains its own independent background brush, preventing color cross-contamination
- Project structure: Removed duplicate `src/src/` nesting - now follows standard Cargo convention with `Cargo.toml` at root and source files in `src/`
- GitHub Actions workflow: Updated to use pure Cargo build instead of Tauri action
- GitHub Actions: Changed from NSIS installers to ZIP archives for simpler, more reliable distribution
- Documentation: Corrected all build paths to reflect new structure (removed `cd src` steps)

### Improved
- Configuration workflow: No longer need to restart the application after changing settings with `spotlight-dimmer-config.exe`
- User experience: Settings changes are now nearly instantaneous (2-second detection window)
- Resource efficiency: Config monitoring adds only 16 bytes of memory and <0.01% CPU overhead
- Overlay architecture: Refactored to support multiple overlay types with independent lifecycle management
- Configuration reload logic: Now handles both inactive and active overlay changes independently
- Display hotplug handling: Both overlay types properly recreated when displays are connected/disconnected

---

### Adicionado
- **Comportamento inteligente de console**: A aplicação agora gerencia inteligentemente a visibilidade da janela de console
  - Mostra saída do console com logs quando iniciado a partir do terminal (Prompt de Comando, PowerShell, etc.)
  - Oculta a janela do console quando iniciado a partir do Menu Iniciar, atalhos da área de trabalho ou GUI
  - Usa detecção em tempo de execução via `GetConsoleProcessList()` para determinar o contexto de inicialização
  - Experiência do usuário perfeita: amigável para CLI quando necessário, silencioso na GUI caso contrário
- **Sobreposição de display ativo**: Nova sobreposição opcional que destaca o display ativo ao invés de escurecer os inativos
  - Controle independente de ativar/desativar via comandos `active-enable` e `active-disable`
  - Cor e opacidade configuráveis via comando `active-color <r> <g> <b> [a]`
  - Pode ser usado sozinho, com escurecimento inativo, ou ambos simultaneamente
  - Casos de uso: Destacar display ativo com cor sutil, ou escurecer ambos ativo/inativo com intensidades diferentes
  - Destaque azul sutil padrão (RGB 50, 100, 255, alpha 0.15) quando habilitado sem configuração de cor
- **Sistema de sobreposição dupla**: Sobreposições inativas (escurecimento) e ativas (destaque) agora podem rodar simultaneamente
  - Sobreposições inativas escurecem displays não-ativos (comportamento tradicional)
  - Sobreposições ativas destacam o display atualmente ativo
  - Cada tipo de sobreposição gerenciado independentemente com handles Windows separados
  - Atualizações de visibilidade em tempo real para ambos os tipos de sobreposição em mudanças de foco de janela
- **Comandos CLI para gerenciamento de sobreposição ativa**:
  - `active-enable`: Habilitar destaque de sobreposição do display ativo
  - `active-disable`: Desabilitar destaque de sobreposição do display ativo
  - `active-color <r> <g> <b> [a]`: Definir cor e opacidade da sobreposição ativa
  - Comando `status` melhorado agora exibe configurações de sobreposições inativas e ativas
  - Texto de ajuda melhorado com exemplos abrangentes de uso para todos os modos de sobreposição

### Melhorado
- Fluxo de trabalho de configuração: Não é mais necessário reiniciar a aplicação após alterar configurações com `spotlight-dimmer-config.exe`
- Experiência do usuário: Mudanças de configuração agora são quase instantâneas (janela de detecção de 2 segundos)
- Eficiência de recursos: Monitoramento de configuração adiciona apenas 16 bytes de memória e <0,01% de sobrecarga de CPU
- Arquitetura de sobreposição: Refatorada para suportar múltiplos tipos de sobreposição com gerenciamento de ciclo de vida independente
- Lógica de recarregamento de configuração: Agora lida com mudanças de sobreposições inativas e ativas independentemente
- Tratamento de hotplug de display: Ambos os tipos de sobreposição adequadamente recriados quando displays são conectados/desconectados

### Corrigido
- **Sangramento de cor entre tipos de sobreposição**: Corrigido bug onde mover janelas entre displays fazia sobreposições inativas adotarem cores de sobreposições ativas
  - Causa raiz: Ambos os tipos de sobreposição compartilhavam a mesma classe de janela Windows, fazendo `SetClassLongPtrW(GCLP_HBRBACKGROUND)` afetar todas as janelas
  - Solução: Implementadas classes de janela separadas (`SpotlightDimmerInactiveOverlay` e `SpotlightDimmerActiveOverlay`) para cada tipo de sobreposição
  - Cada classe de janela agora mantém seu próprio pincel de fundo independente, prevenindo contaminação cruzada de cores
- Estrutura do projeto: Removido aninhamento duplicado `src/src/` - agora segue a convenção padrão do Cargo com `Cargo.toml` na raiz e arquivos fonte em `src/`
- Fluxo de trabalho GitHub Actions: Atualizado para usar build puro do Cargo ao invés da action Tauri
- GitHub Actions: Alterado de instaladores NSIS para arquivos ZIP para distribuição mais simples e confiável
- Documentação: Corrigidos todos os caminhos de build para refletir a nova estrutura (removidos passos `cd src`)

## [0.1.9] - 2025-09-30

### Changed
- **Complete architecture rewrite**: Removed Tauri dependency in favor of pure Windows API implementation
- Binary size reduced from 10.1 MB to 561 KB (~95% reduction)
- Memory footprint reduced from ~200 MB to ~7.6 MB (~96% reduction)
- Replaced webview-based overlays with native Windows layered windows for perfect transparency
- Configuration now persists in TOML format at `%APPDATA%\spotlight-dimmer\config.toml`
- Split functionality into two binaries: `spotlight-dimmer.exe` (core) and `spotlight-dimmer-config.exe` (settings)

### Added
- Native Windows API overlay implementation using `WS_EX_LAYERED` windows with alpha blending
- TOML-based configuration system for persistent settings
- CLI configuration tool (`spotlight-dimmer-config.exe`) for managing settings without GUI overhead
- Support for custom overlay colors via configuration (RGB + alpha)
- Automatic configuration loading from user AppData directory

### Removed
- Tauri framework and all web-based UI components
- WebView2 dependency (no longer needed)
- System tray icon (can be re-added with lightweight `trayicon` crate if needed)
- JavaScript/HTML/CSS frontend files (dist/ directory no longer required at runtime)
- ~25 MB of dependency crates (tokio full features, serde_json, tauri-plugin-log, etc.)

### Improved
- Startup time is now instantaneous (no webview initialization overhead)
- CPU usage reduced during idle monitoring
- Focus tracking remains at 100ms polling interval with enhanced detection
- Click-through overlays work flawlessly with native Windows API flags

---

### Alterado
- **Reescrita completa da arquitetura**: Removida dependência do Tauri em favor de implementação pura com Windows API
- Tamanho do binário reduzido de 10,1 MB para 561 KB (redução de ~95%)
- Pegada de memória reduzida de ~200 MB para ~7,6 MB (redução de ~96%)
- Substituídas sobreposições baseadas em webview por janelas em camadas nativas do Windows para transparência perfeita
- Configuração agora persiste em formato TOML em `%APPDATA%\spotlight-dimmer\config.toml`
- Funcionalidade dividida em dois binários: `spotlight-dimmer.exe` (núcleo) e `spotlight-dimmer-config.exe` (configurações)

### Adicionado
- Implementação de sobreposição nativa com Windows API usando janelas `WS_EX_LAYERED` com mistura alfa
- Sistema de configuração baseado em TOML para configurações persistentes
- Ferramenta de configuração CLI (`spotlight-dimmer-config.exe`) para gerenciar configurações sem sobrecarga de GUI
- Suporte para cores de sobreposição personalizadas via configuração (RGB + alfa)
- Carregamento automático de configuração do diretório AppData do usuário

### Removido
- Framework Tauri e todos os componentes de interface baseados em web
- Dependência do WebView2 (não mais necessário)
- Ícone da bandeja do sistema (pode ser readicionado com crate `trayicon` leve se necessário)
- Arquivos frontend JavaScript/HTML/CSS (diretório dist/ não mais necessário em tempo de execução)
- ~25 MB de crates de dependência (recursos completos do tokio, serde_json, tauri-plugin-log, etc.)

### Melhorado
- Tempo de inicialização agora é instantâneo (sem sobrecarga de inicialização de webview)
- Uso de CPU reduzido durante monitoramento ocioso
- Rastreamento de foco permanece em intervalo de polling de 100ms com detecção aprimorada
- Sobreposições click-through funcionam perfeitamente com flags nativas da Windows API

## [0.1.8] - 2025-09-29

### Added
- GitHub Codespaces development environment with complete Rust, Tauri, and Claude Code setup
- GitHub Actions workflow for automated releases with cross-platform binaries
- Comprehensive changelog maintenance system for AI agents
- Portuguese translation requirement for all changelog entries
- Automatic version increment rule for every prompt with code changes

### Improved
- GitHub Actions workflow optimization: Removed unnecessary Node.js setup and frontend build steps since project uses static assets only
- Reduced CI/CD build time and complexity by eliminating redundant npm operations

### Changed
- Switched from WiX MSI to NSIS installer for better GitHub Actions compatibility and reliability
- Windows installer now generates .exe setup files instead of .msi packages
- Improved cross-platform build support with NSIS (works on Linux/macOS hosts)

### Fixed
- GitHub Actions build failure: Switched to NSIS installer to resolve persistent WiX/MSI packaging errors
- Bundle identifier warning: Changed from com.spotlightdimmer.app to com.spotlightdimmer.desktop to avoid macOS conflicts
- Version synchronization: Fixed version mismatch between package.json, Cargo.toml, and tauri.conf.json
- WiX template configuration: Eliminated WiX dependency by switching to NSIS
- Added verbose logging to GitHub Actions for better build diagnostics

### Fixed
- GitHub Actions changelog update: Fixed detached HEAD issue in post-release workflow step
- GitHub Actions permissions: Added contents write permission to update-changelog job to fix 403 push errors

### Improved
- Build reliability: NSIS installer eliminates GitHub Actions WiX Toolset installation issues
- Installer size: NSIS compression achieves 20.8% size reduction (vs original binary)
- WinGet compatibility: NSIS installers fully support Windows Package Manager with 'nullsoft' type
- Cross-compilation: Can now build Windows installers on Linux/macOS runners

---

### Adicionado
- Ambiente de desenvolvimento GitHub Codespaces com configuração completa de Rust, Tauri e Claude Code
- Fluxo de trabalho do GitHub Actions para releases automatizadas com binários multiplataforma
- Sistema abrangente de manutenção de changelog para agentes de IA
- Requisito de tradução em português para todas as entradas do changelog
- Regra de incremento automático de versão para cada prompt com mudanças de código

### Alterado
- Mudança de instalador WiX MSI para NSIS para melhor compatibilidade e confiabilidade no GitHub Actions
- Instalador Windows agora gera arquivos setup .exe ao invés de pacotes .msi
- Melhor suporte de build multiplataforma com NSIS (funciona em hosts Linux/macOS)

### Corrigido
- Falha de build do GitHub Actions: Mudança para instalador NSIS resolve erros persistentes de empacotamento WiX/MSI
- Aviso de identificador de bundle: Alterado de com.spotlightdimmer.app para com.spotlightdimmer.desktop para evitar conflitos no macOS
- Sincronização de versão: Corrigida disparidade de versões entre package.json, Cargo.toml e tauri.conf.json
- Configuração de template WiX: Eliminada dependência do WiX ao mudar para NSIS
- Adicionado logging verboso ao GitHub Actions para melhor diagnóstico de builds
- Atualização de changelog do GitHub Actions: Corrigido problema de HEAD desanexado no passo de workflow pós-release
- Permissões do GitHub Actions: Adicionada permissão de escrita de conteúdo ao job update-changelog para corrigir erros 403 de push

### Melhorado
- Confiabilidade de build: Instalador NSIS elimina problemas de instalação do WiX Toolset no GitHub Actions
- Tamanho do instalador: Compressão NSIS alcança redução de 20,8% do tamanho (vs binário original)
- Compatibilidade WinGet: Instaladores NSIS suportam completamente o Windows Package Manager com tipo 'nullsoft'
- Compilação cruzada: Agora pode construir instaladores Windows em runners Linux/macOS

## [0.1.0] - 2024-09-28

### Added
- Initial release of Spotlight Dimmer
- Cross-platform display dimming functionality (Windows implementation)
- Real-time focus monitoring with 100ms polling interval
- Click-through transparent overlays on inactive displays
- System tray integration with toggle controls
- Hybrid overlay loading system supporting both Tauri builds and cargo install
- Enhanced window movement detection across multiple displays
- Auto-startup functionality (starts dimming by default)
- Professional Windows installer (MSI) support
- Custom application icons and branding
- Self-healing display layout change detection
- Minimized startup mode for background operation

### Technical Features
- Tauri 2.x framework integration
- Windows API integration for display and window management
- Thread-safe state management with Arc<Mutex<>>
- Async Tauri command system
- Embedded asset fallback system for portable installations
- Color picker integration for display identification
- Multiple installation methods (Tauri build vs cargo install)

### Development
- Comprehensive build system supporting multiple installation methods
- Cross-platform architecture ready for Linux/macOS expansion
- Extensive documentation in AGENTS.md for AI development
- Build time optimization guidelines
- Professional development tooling setup<|MERGE_RESOLUTION|>--- conflicted
+++ resolved
@@ -7,13 +7,6 @@
 
 ## [Unreleased]
 
-<<<<<<< HEAD
-## [0.7.3-beta.2] - 2025-10-21
-
-## [0.7.3-beta.1] - 2025-10-21
-
-=======
->>>>>>> 937be4bb
 ### Added
 - **Auto-start at login**: New system tray menu option to automatically start SpotlightDimmer when Windows boots
   - "Start at Login" checkbox menu item in system tray context menu
